--- conflicted
+++ resolved
@@ -23,8 +23,6 @@
 });
 export type GenerateElevenLabsTTSOutput = z.infer<typeof GenerateElevenLabsTTSOutputSchema>;
 
-<<<<<<< HEAD
-=======
 const elevenLabsApiKey = process.env.ELEVENLABS_API_KEY;
 if (!elevenLabsApiKey) {
   console.warn('ElevenLabs API key not found in environment variables. TTS generation will fail.');
@@ -34,7 +32,6 @@
   apiKey: elevenLabsApiKey,
 }) : null;
 
->>>>>>> b4c56de6
 export async function generateElevenLabsTTS(input: GenerateElevenLabsTTSInput): Promise<GenerateElevenLabsTTSOutput> {
     return generateElevenLabsTTSFlow(input);
 }
@@ -48,16 +45,11 @@
   async (input) => {
     const { text, voiceId } = input;
 
-    const apiKey = process.env.ELEVENLABS_API_KEY;
-    if (!apiKey) {
+    if (!elevenlabsClient) {
       throw new Error('ElevenLabs API key not found in environment variables.');
     }
 
-    const client = new elevenlabs({
-        apiKey: apiKey,
-    });
-
-    const audio = await client.generate({
+    const audio = await elevenlabsClient.generate({
       voice: voiceId,
       text,
       model_id: "eleven_multilingual_v2"
